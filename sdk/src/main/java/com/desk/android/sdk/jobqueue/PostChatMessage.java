/*
 * Copyright (c) 2015, Salesforce.com, Inc.
 * All rights reserved.
 *
 * Redistribution and use in source and binary forms, with or without modification, are permitted provided
 * that the following conditions are met:
 *
 *    Redistributions of source code must retain the above copyright notice, this list of conditions and the
 *    following disclaimer.
 *
 *    Redistributions in binary form must reproduce the above copyright notice, this list of conditions and
 *    the following disclaimer in the documentation and/or other materials provided with the distribution.
 *
 *    Neither the name of Salesforce.com, Inc. nor the names of its contributors may be used to endorse or
 *    promote products derived from this software without specific prior written permission.
 *
 * THIS SOFTWARE IS PROVIDED BY THE COPYRIGHT HOLDERS AND CONTRIBUTORS "AS IS" AND ANY EXPRESS OR IMPLIED
 * WARRANTIES, INCLUDING, BUT NOT LIMITED TO, THE IMPLIED WARRANTIES OF MERCHANTABILITY AND FITNESS FOR A
 * PARTICULAR PURPOSE ARE DISCLAIMED. IN NO EVENT SHALL THE COPYRIGHT OWNER OR CONTRIBUTORS BE LIABLE FOR
 * ANY DIRECT, INDIRECT, INCIDENTAL, SPECIAL, EXEMPLARY, OR CONSEQUENTIAL DAMAGES (INCLUDING, BUT NOT LIMITED
 * TO, PROCUREMENT OF SUBSTITUTE GOODS OR SERVICES; LOSS OF USE, DATA, OR PROFITS; OR BUSINESS INTERRUPTION)
 * HOWEVER CAUSED AND ON ANY THEORY OF LIABILITY, WHETHER IN CONTRACT, STRICT LIABILITY, OR TORT (INCLUDING
 * NEGLIGENCE OR OTHERWISE) ARISING IN ANY WAY OUT OF THE USE OF THIS SOFTWARE, EVEN IF ADVISED OF THE
 * POSSIBILITY OF SUCH DAMAGE.
 */

package com.desk.android.sdk.jobqueue;

import android.os.Handler;
import android.os.Looper;

import com.desk.android.sdk.bus.BusProvider;
import com.desk.android.sdk.mvp.model.ChatMessageModel;
import com.desk.java.apiclient.model.chat.ChatMessage;
import com.desk.java.apiclient.model.chat.GuestCustomer;
import com.desk.java.apiclient.service.RxChatService;
import com.path.android.jobqueue.Job;
import com.path.android.jobqueue.Params;
import com.path.android.jobqueue.RetryConstraint;

import rx.observables.BlockingObservable;

import static com.desk.android.sdk.jobqueue.ChatMessageJobEvent.Action.ADDED;
import static com.desk.android.sdk.jobqueue.ChatMessageJobEvent.Action.CANCELED;
import static com.desk.android.sdk.jobqueue.ChatMessageJobEvent.Action.PROCESSED;

/**
 * <p>
 *     A {@link Job} that post chat messages to the backend.
 * </p>
 *
 * Created by Jerrell Mardis
 * Copyright (c) 2015 Desk.com. All rights reserved.
 */
public class PostChatMessage extends Job {

    public static final int PRIORITY = 1;

    private ChatMessageModel chatMessageModel;
    private RxChatService chatService;
    private String chatToken;
    private GuestCustomer guestCustomer;
    private long caseId;

<<<<<<< HEAD
    public PostChatMessage(ChatMessageModel chatMessageModel, RxChatService chatService, GuestCustomer guestCustomer,
                           String chatToken, long caseId) {

        super(new Params(PRIORITY));
=======
    public PostChatMessage(ChatMessageModel chatMessageModel, RxChatService chatService, GuestCustomer guestCustomer, String chatToken, long caseId) {
        super(new Params(PRIORITY).groupBy("chat_messages"));
>>>>>>> 35ab449d
        this.chatMessageModel = chatMessageModel;
        this.chatService = chatService;
        this.chatToken = chatToken;
        this.guestCustomer = guestCustomer;
        this.caseId = caseId;
    }

    @Override
    public void onAdded() {
        new Handler(Looper.getMainLooper()).post(new Runnable() {
            public void run() {
                BusProvider.get().post(new ChatMessageJobEvent(ADDED, chatMessageModel));
            }
        });
    }

    @Override
    public void onRun() throws Throwable {
        final ChatMessage sentMessage = BlockingObservable.from(chatService.sendMessage(caseId, chatMessageModel.getMessage(), chatToken, guestCustomer.token)).first();
        new Handler(Looper.getMainLooper()).post(new Runnable() {
            public void run() {
                BusProvider.get().post(new ChatMessageJobEvent(PROCESSED, chatMessageModel, new ChatMessageModel(sentMessage)));
            }
        });
    }

    @Override
    protected RetryConstraint shouldReRunOnThrowable(Throwable throwable, int runCount, int maxRunCount) {
        return RetryConstraint.createExponentialBackoff(runCount, 1000);
    }

    @Override
    protected void onCancel() {
        new Handler(Looper.getMainLooper()).post(new Runnable() {
            public void run() {
                BusProvider.get().post(new ChatMessageJobEvent(CANCELED, chatMessageModel));
            }
        });
    }
}<|MERGE_RESOLUTION|>--- conflicted
+++ resolved
@@ -62,15 +62,8 @@
     private GuestCustomer guestCustomer;
     private long caseId;
 
-<<<<<<< HEAD
-    public PostChatMessage(ChatMessageModel chatMessageModel, RxChatService chatService, GuestCustomer guestCustomer,
-                           String chatToken, long caseId) {
-
-        super(new Params(PRIORITY));
-=======
     public PostChatMessage(ChatMessageModel chatMessageModel, RxChatService chatService, GuestCustomer guestCustomer, String chatToken, long caseId) {
         super(new Params(PRIORITY).groupBy("chat_messages"));
->>>>>>> 35ab449d
         this.chatMessageModel = chatMessageModel;
         this.chatService = chatService;
         this.chatToken = chatToken;
